--- conflicted
+++ resolved
@@ -2,11 +2,7 @@
 use base64::prelude::*;
 use roxmltree::Node;
 use flate2::read::{GzDecoder, ZlibDecoder};
-<<<<<<< HEAD
-use crate::{Color, Error, Gid, Image, ObjectGroupLayer, ParseContext, Properties, Result};
-=======
-use crate::{Color, Error, Gid, Image, Properties, Result};
->>>>>>> a702953a
+use crate::{parse_bool, Color, Error, Gid, Image, ObjectGroupLayer, Properties, Result};
 
 
 /// A layer in a [`TiledMap`](crate::map::TiledMap).
@@ -393,14 +389,6 @@
             }
         }
         Ok(common)
-    }
-}
-
-fn parse_bool(value: &str) -> Result<bool> {
-    match value {
-        "0" => Ok(false),
-        "1" => Ok(true),
-        _ => return Err(Error::InvalidLayerError),
     }
 }
 
