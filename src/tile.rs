use roxmltree::Node;
use crate::{Image, Properties, Tileset, TilesetEntry, Result};

/// A tile belonging to a [`Tileset`].
#[derive(Clone, Debug)]
pub struct Tile<'a> {
    id: u32,
    tileset: &'a Tileset,
    data: &'a TileData,
}

impl<'a> Tile<'a> {
    pub(crate) fn new(id: u32, tileset: &'a Tileset, data: &'a TileData) -> Self {
        Self { id, tileset, data }
    }
    pub fn id(&self) -> u32 { self.id }

    pub fn typ(&self) -> &str { &self.data.typ }
    pub fn properties(&self) -> &Properties { &self.data.properties }
    pub fn image(&self) -> Option<&Image> { self.data.image.as_ref() }
    pub fn x(&self) -> Option<u32> { self.data.x }
    pub fn y(&self) -> Option<u32> { self.data.y }
    pub fn width(&self) -> Option<u32> { self.data.width }
    pub fn height(&self) -> Option<u32> { self.data.height }
    pub fn animation(&self) -> Option<&'a Animation> { self.data.animation.as_ref() }
    pub fn tileset(&self) -> &'a Tileset { self.tileset }

    /// Region of an image this tile belongs to.
    /// None if the tileset it belongs to is a collection.
    pub fn region(&self) -> Option<TilesetRegion> {
        if self.tileset.image().is_none() { return None }
        let columns = self.tileset.columns();
        let tile_width = self.tileset.tile_width();
        let tile_height = self.tileset.tile_height();
        let tile_x = self.id % columns;
        let tile_y = self.id / columns;
        let x = tile_x * tile_width;
        let y = tile_y * tile_height;
        let width = x + tile_width;
        let height = y + tile_height;
        Some(TilesetRegion { x, y, width, height })
    }
}

#[derive(Clone, Default, Debug)]
pub(crate) struct TileData {
    typ: String,
    properties: Properties,
    image: Option<Image>,
    animation: Option<Animation>,
    x: Option<u32>,
    y: Option<u32>,
    width: Option<u32>,
    height: Option<u32>,
}

impl TileData {
    pub fn parse(tile_node: Node) -> Result<(u32, TileData)> {

        // Attributes
        let mut id = 0;
        let mut result = Self::default();
        for attr in tile_node.attributes() {
            match attr.name() {
                "id" => id = attr.value().parse()?,
                "x" => result.x = Some(attr.value().parse()?),
                "y" => result.y = Some(attr.value().parse()?),
                "width" => result.width = Some(attr.value().parse()?),
                "height" => result.height = Some(attr.value().parse()?),
                _ => {}
            }
        }

        // Children
        for child in tile_node.children() {
            match child.tag_name().name() {
                "properties" => result.properties = Properties::parse(child)?,
                "image" => result.image = Some(Image::parse(child)?),
                "animation" => result.animation = Some(Animation::parse(child)?),
                _ => {}
            }
        }

        Ok((id, result))
    }
}

<<<<<<< HEAD
/// The region of an image a tile resides in.
/// Values are stored in pixels.
=======
/// The region (in pixels) of an image a tile resides in.
>>>>>>> ab468531
#[derive(Copy, Clone, Eq, PartialEq, Default, Debug)]
pub struct TilesetRegion {
    pub x: u32,
    pub y: u32,
    pub width: u32,
    pub height: u32,
}

/// Global id of a [`Tile`] within a map.
/// Includes both the tileset index and tile index for faster lookups.
#[derive(Copy, Clone, Eq, PartialEq, Ord, PartialOrd, Hash, Default, Debug)]
pub enum Gid {
    #[default]
    Null,
    Value {
        tileset_index: u16,
        tile_id: u32,
        flip: Flip,
    },
}

impl Gid {

    const FLIP_FLAGS: u32 = 0b11110000_00000000_00000000_00000000;

    /// Converts a tiled map file's gid to a [`Gid`].
    pub(crate) fn resolve(gid: u32, entries: &[TilesetEntry]) -> Self {
        if gid == 0 { return Gid::Null }
        let flip_bits = (gid & Self::FLIP_FLAGS) >> 28;
        let gid = gid & !Self::FLIP_FLAGS;
        for (tileset_index, tileset_entry) in entries.iter().enumerate().rev() {
            if gid >= tileset_entry.first_gid() {
                return Gid::Value {
                    tileset_index: tileset_index as u16,
                    tile_id: gid - tileset_entry.first_gid(),
                    flip: Flip(flip_bits as u8)
                }
            }
        }
        Self::Null
    }
}

/// Contains information about how a tile is flipped and rotated in a map.
#[derive(Copy, Clone, Eq, PartialEq, Ord, PartialOrd, Hash, Default)]
pub struct Flip(pub u8);
impl Flip {
    
    pub const FLIPPED_HORIZONTALLY_FLAG: u8     = 0b00001000;
    pub const FLIPPED_VERTICALLY_FLAG: u8       = 0b00000100;
    pub const FLIPPED_DIAGONALLY_FLAG: u8       = 0b00000010;
    pub const ROTATED_HEXAGONAL_120_FLAG: u8    = 0b00000001;

    pub fn is_flipped_horizontal(self) -> bool {
        self.0 & Self::FLIPPED_HORIZONTALLY_FLAG != 0
    }

    pub fn is_flipped_vertical(self) -> bool {
        self.0 & Self::FLIPPED_VERTICALLY_FLAG != 0
    }

    pub fn is_flipped_diagonal(self) -> bool {
        self.0 & Self::FLIPPED_DIAGONALLY_FLAG != 0
    }

    pub fn is_rotated_hex_120(self) -> bool {
        self.0 & Self::ROTATED_HEXAGONAL_120_FLAG != 0
    }
}

/// Animation frames of a [`Tile`].
#[derive(Clone, Eq, PartialEq, Default, Debug)]
pub struct Animation(Vec<Frame>);
impl Animation {
    
    pub fn frames(&self) -> &[Frame] { &self.0 }

    pub(crate) fn parse(animation_node: Node) -> Result<Self> {
        let mut frames = Vec::new();
        for frame_node in animation_node.children().filter(|node| node.tag_name().name() == "frame") {
            let mut frame = Frame::default();
            for attr in frame_node.attributes() {
                match attr.name() {
                    "tileid" => frame.tile_id = attr.value().parse()?,
                    "duration" => frame.duration = attr.value().parse()?,
                    _ => {}
                }
            }
            frames.push(frame);
        }
        Ok(Self(frames))
    }
}

#[derive(Copy, Clone, Eq, PartialEq, Default, Debug)]
pub struct Frame {
    pub tile_id: u32,
    pub duration: u32,
}

impl std::fmt::Debug for Flip {
    fn fmt(&self, f: &mut std::fmt::Formatter<'_>) -> std::fmt::Result {
        write!(
            f,
            "Flip {{ horizontal: {}, vertical: {}, diagonal: {}, rotated_hex_120: {} }}",
            self.is_flipped_horizontal(), self.is_flipped_vertical(), self.is_flipped_diagonal(), self.is_rotated_hex_120()
        )
    }
}<|MERGE_RESOLUTION|>--- conflicted
+++ resolved
@@ -85,12 +85,7 @@
     }
 }
 
-<<<<<<< HEAD
-/// The region of an image a tile resides in.
-/// Values are stored in pixels.
-=======
 /// The region (in pixels) of an image a tile resides in.
->>>>>>> ab468531
 #[derive(Copy, Clone, Eq, PartialEq, Default, Debug)]
 pub struct TilesetRegion {
     pub x: u32,
